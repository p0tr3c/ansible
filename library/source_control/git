--- conflicted
+++ resolved
@@ -124,7 +124,7 @@
         required: false
         default: "yes"
         choices: [ "yes", "no" ]
-        version_added: "1.5"
+        version_added: "1.6"
         description:
             - if C(no), repository will be cloned without the --recursive
               option, skipping sub-modules.
@@ -456,7 +456,6 @@
     bare      = module.params['bare']
     reference = module.params['reference']
     git_path  = module.params['executable'] or module.get_bin_path('git', True)
-<<<<<<< HEAD
     
     key_file   = module.params['key_file']
     ssh_opts   = module.params['ssh_opts']
@@ -475,9 +474,8 @@
             add_git_host_key(module, repo, accept_hostkey=module.params['accept_hostkey'])
     else:            
         add_git_host_key(module, repo, accept_hostkey=module.params['accept_hostkey'])
-=======
+
     recursive = module.params['recursive']
->>>>>>> 79f3c56d
 
     if bare:
         gitconfig = os.path.join(dest, 'config')
